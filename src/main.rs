--- conflicted
+++ resolved
@@ -52,10 +52,7 @@
 
 use anyhow::anyhow;
 use anyhow::Context;
-<<<<<<< HEAD
-=======
 use anyhow::Error;
->>>>>>> 7a77343e
 use anyhow::Result;
 use clap::ArgMatches;
 use logcrate::debug;
